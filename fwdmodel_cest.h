--- conflicted
+++ resolved
@@ -18,15 +18,10 @@
 
     // Virtual function overrides
     virtual void Initialize(ArgsType &args);
-<<<<<<< HEAD
-    virtual void Evaluate(const NEWMAT::ColumnVector &params, NEWMAT::ColumnVector &result) const;
-    virtual vector<string> GetUsage() const;
-=======
     void GetOutputs(std::vector<std::string> &outputs) const;
     void EvaluateModel(
         const NEWMAT::ColumnVector &params, NEWMAT::ColumnVector &result, const std::string &key = "") const;
 
->>>>>>> 34ff4779
     virtual string ModelVersion() const;
     virtual void GetOptions(std::vector<OptionSpec> &opts) const;
     virtual std::string GetDescription() const;
@@ -36,35 +31,24 @@
     virtual void NameParams(vector<string> &names) const;
     virtual int NumParams() const
     {
-<<<<<<< HEAD
-        return (3 * npool - 1) + 1 + (inferdrift ? 1 : 0) + (t12soft ? (1 + npool) : 0) + (3 * nexpool);
-=======
         return (3 * npool - 1) + 1 + (inferdrift ? 1 : 0) + (t12soft ? (2 * npool) : 0) + (3 * nexpool)
             + (use_pvcorr ? 2 : 0);
->>>>>>> 34ff4779
     }
 
     virtual ~CESTFwdModel()
     {
         return;
     }
-<<<<<<< HEAD
-
-=======
->>>>>>> 34ff4779
     virtual void HardcodedInitialDists(MVNDist &prior, MVNDist &posterior) const;
     virtual void InitParams(MVNDist &posterior) const;
 
 protected:
     // specific functions
-<<<<<<< HEAD
-=======
 
     void EvaluateCestRstar(const NEWMAT::ColumnVector &params, NEWMAT::ColumnVector &result, int pool_num) const;
     void RestrictPools(
         NEWMAT::ColumnVector &M0, NEWMAT::Matrix &wimat, NEWMAT::Matrix &kij, NEWMAT::Matrix &T12, int pool) const;
     void Evaluate(const NEWMAT::ColumnVector &params, NEWMAT::ColumnVector &result, int restrict_pool = -1) const;
->>>>>>> 34ff4779
     void Mz_spectrum(NEWMAT::ColumnVector &Mz, const NEWMAT::ColumnVector &wvec, const NEWMAT::ColumnVector &w1,
         const NEWMAT::ColumnVector &t, const NEWMAT::ColumnVector &M0, const NEWMAT::Matrix &wi,
         const NEWMAT::Matrix &kij, const NEWMAT::Matrix &T12) const;
@@ -75,7 +59,6 @@
     void Mz_contribution_lorentz_simple(NEWMAT::ColumnVector &Mzc, const NEWMAT::ColumnVector &wvec, const double &I,
         const NEWMAT::ColumnVector &wi, const double &R) const;
 
-<<<<<<< HEAD
     // Steady State Mz Spectrum
     void Mz_spectrum_SS(NEWMAT::ColumnVector &Mz, const NEWMAT::ColumnVector &wvec, const NEWMAT::ColumnVector &w1,
         const NEWMAT::ColumnVector &t, const NEWMAT::ColumnVector &M0, const NEWMAT::Matrix &wi,
@@ -95,18 +78,12 @@
     NEWMAT::ReturnMatrix absLineShape(const NEWMAT::ColumnVector &wvec, double T2) const;
     vector<double> SuperLorentzianGenerator(vector<double> &deltac, double T2) const;
 
-=======
->>>>>>> 34ff4779
     // maths functions
     void Ainverse(const NEWMAT::Matrix A, NEWMAT::RowVector &Ai) const;
     NEWMAT::ReturnMatrix expm(NEWMAT::Matrix inmatrix) const;
     NEWMAT::ReturnMatrix expm_eig(NEWMAT::Matrix inmatrix) const;
     NEWMAT::ReturnMatrix expm_pade(NEWMAT::Matrix inmatrix) const;
-<<<<<<< HEAD
     NEWMAT::ReturnMatrix PadeApproximant(NEWMAT::Matrix inmatrix, int m, int &s) const;
-=======
-    NEWMAT::ReturnMatrix PadeApproximant(NEWMAT::Matrix inmatrix, int m) const;
->>>>>>> 34ff4779
     NEWMAT::ReturnMatrix PadeCoeffs(int m) const;
 
     // Constants
@@ -157,7 +134,6 @@
     NEWMAT::ColumnVector ptvec;
     int nseg;
 
-<<<<<<< HEAD
     // Readout specifications
     double m_TR;
     double m_EXmagMax;
@@ -172,23 +148,18 @@
     mutable double m_T2m;
     mutable std::vector<double> m_gc;
 
-=======
->>>>>>> 34ff4779
     // processing flags
     mutable bool fastgrad; // use a fast approximation to the expm because we are caculating the gradient
 
     // ard flags
     bool doard;
 
-<<<<<<< HEAD
-=======
     // Partial volume correction
     bool use_pvcorr;
     NEWMAT::ColumnVector tissue_pv;
     double pv_threshold;
     double csf_tiss_m0ratio;
 
->>>>>>> 34ff4779
 private:
     /** Auto-register with forward model factory. */
     static FactoryRegistration<FwdModelFactory, CESTFwdModel> registration;
