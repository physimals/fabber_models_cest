--- conflicted
+++ resolved
@@ -8,13 +8,6 @@
 FSLVERSION= $(shell cat ${FSLDIR}/etc/fslversion | head -c 1)
 ifeq ($(FSLVERSION), 5) 
   NIFTILIB = -lfslio -lniftiio 
-<<<<<<< HEAD
-else 
-  NIFTILIB = -lNewNifti
-endif
-
-LIBS = -lutils -lnewimage -lmiscmaths -lprob -lnewmat ${NIFTILIB} -lznz -lz -ldl
-=======
   MATLIB = -lnewmat
 else 
   UNAME := $(shell uname -s)
@@ -25,7 +18,6 @@
 endif
 
 LIBS = -lutils -lnewimage -lmiscmaths -lprob ${MATLIB} ${NIFTILIB} -lznz -lz -ldl
->>>>>>> 34ff4779
 
 XFILES = fabber_cest
 
